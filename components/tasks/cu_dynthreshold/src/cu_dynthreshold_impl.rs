use cu29::prelude::*;
use cu_gstreamer::CuGstBuffer;
use cu_sensor_payloads::{CuImage, CuImageBufferFormat};
use std::cmp::{max, min};
use std::ops::DerefMut;
use std::sync::Arc;

pub trait PixelReadAccess<U> {
    fn get_pixel(&self, x: usize, y: usize, width: usize) -> U;
}

pub trait PixelWriteAccess<U> {
    fn put_pixel(&mut self, x: usize, y: usize, width: usize, value: U);
}

impl<U: Copy, T: AsRef<[U]>> PixelReadAccess<U> for T {
    #[inline]
    fn get_pixel(&self, x: usize, y: usize, width: usize) -> U {
        unsafe {
            let slice = self.as_ref();
            *slice.get_unchecked(x + y * width)
        }
    }
}

impl<U: Copy, T: AsMut<[U]>> PixelWriteAccess<U> for T {
    #[inline]
    fn put_pixel(&mut self, x: usize, y: usize, width: usize, value: U) {
        unsafe {
            *self.as_mut().get_unchecked_mut(x + y * width) = value;
        }
    }
}

fn integral_image(src: &[u8], mut dst: &mut [u32], width: u32, height: u32) {
    let (width, height) = (width as usize, height as usize);
    let out_width = width + 1;

    for y in 0..height {
        let mut sum = 0;
        for x in 0..width {
            sum += src.get_pixel(x, y, width) as u32;

            let above = dst.get_pixel(x + 1, y, out_width);
            dst.put_pixel(x + 1, y + 1, out_width, above + sum);
        }
    }
}

fn sum_image_pixels(
    integral_image: &[u32],
    left: usize,
    top: usize,
    right: usize,
    bottom: usize,
    width: usize,
) -> u32 {
    let (a, b, c, d) = (
        integral_image.get_pixel(right + 1, bottom + 1, width) as i64,
        integral_image.get_pixel(left, top, width) as i64,
        integral_image.get_pixel(right + 1, top, width) as i64,
        integral_image.get_pixel(left, bottom + 1, width) as i64,
    );
    let sum = a + b - c - d;
    assert!(sum >= 0);
    sum as u32
}

fn adaptive_threshold(
    src: &[u8],
    integral: &[u32],
    mut dst: &mut [u8],
    block_radius: u32,
    width: usize,
    height: usize,
) {
    assert!(block_radius > 0);

    for y in 0..height {
        for x in 0..width {
            let current_pixel = src.get_pixel(x, y, width) as u32;

            // Traverse all neighbors in (2 * block_radius + 1) x (2 * block_radius + 1)
            let (y_low, y_high) = (
                max(0, y as i32 - block_radius as i32) as usize,
                min(height - 1, y + block_radius as usize),
            );
            let (x_low, x_high) = (
                max(0, x as i32 - block_radius as i32) as usize,
                min(width - 1, x + block_radius as usize),
            );

            // Number of pixels in the block, adjusted for edge cases.
            let w = ((y_high - y_low + 1) * (x_high - x_low + 1)) as u32;
            let sum = sum_image_pixels(integral, x_low, y_low, x_high, y_high, width + 1);

            if current_pixel * w > sum {
                dst.put_pixel(x, y, width, 255);
            } else {
                dst.put_pixel(x, y, width, 0);
            }
        }
    }
}

/// A task that computes a dynamic threshold for a grayscale image.
pub struct DynThreshold {
    integral_img: Vec<u32>,
    pool: Arc<CuHostMemoryPool<Vec<u8>>>,
    height: u32,
    width: u32,
    block_radius: u32,
    process_counter: u32,
}

impl Freezable for DynThreshold {}

impl CuTask for DynThreshold {
    type Input<'m> = input_msg!(CuGstBuffer);
    type Output<'m> = output_msg!(CuImage<Vec<u8>>);

    fn new(config: Option<&ComponentConfig>) -> CuResult<Self>
    where
        Self: Sized,
    {
        let config = config.expect("No config provided");
        let width = config.get::<u32>("width").expect("No width provided");
        let height = config.get::<u32>("height").expect("No height provided");
        let block_radius = config
            .get::<u32>("block_radius")
            .expect("No block_radius provided");

        let pool =
            CuHostMemoryPool::new("dynthreshold", 3, || vec![0u8; (width * height) as usize])?;
        Ok(DynThreshold {
            integral_img: vec![0; ((width + 1) * (height + 1)) as usize],
            pool,
            width,
            height,
            block_radius,
            process_counter: 0,
        })
    }

    fn process(
        &mut self,
<<<<<<< HEAD
        clock: &RobotClock,
        input: Self::Input,
        output: Self::Output,
=======
        _clock: &RobotClock,
        input: &Self::Input<'_>,
        output: &mut Self::Output<'_>,
>>>>>>> e908aa1a
    ) -> CuResult<()> {
        self.process_counter += 1;
        if self.process_counter % 300 == 0 {
            info!("DYN_THRESHOLD_LATENCY: counter: {}, clock.now(): {} us", self.process_counter, clock.now().as_nanos() /1000);
        }
        if input.payload().is_none() {
            debug!("DynThreshold: No payload in input message, skipping.");
            return Ok(());
        }
        let buffer_hold = input.payload().ok_or(CuError::from("No payload"))?;
        let buffer_hold = buffer_hold
            .as_ref()
            .map_readable()
            .map_err(|e| CuError::new_with_cause("Could not map the gstreamer buffer", e))?;
        let src = buffer_hold.as_slice();

        if src.len() != (self.width * self.height) as usize {
            return Err(CuError::from(format!(
                "Input buffer size does not match the expected size {}, slice {}",
                self.width * self.height,
                src.len(),
            )));
        }

        let handle = self
            .pool
            .acquire()
            .ok_or(CuError::from("Failed to acquire buffer from pool"))?;
        {
            let mut dst = handle
                .lock()
                .map_err(|e| CuError::new_with_cause("Failed to lock buffer", e))?;
            let dst = dst.deref_mut().deref_mut();

            integral_image(src, &mut self.integral_img, self.width, self.height);
            adaptive_threshold(
                src,
                &self.integral_img,
                dst,
                self.block_radius,
                self.width as usize,
                self.height as usize,
            );
        }
        let image = CuImage::new(
            CuImageBufferFormat {
                width: self.width,
                height: self.height,
                stride: self.width,
                pixel_format: "GRAY"
                    .as_bytes()
                    .try_into()
                    .map_err(|_| CuError::from("Failed to convert pixel format to byte array"))?,
            },
            handle,
        );
        output.tov = input.tov;
        output.set_payload(image);
        Ok(())
    }
}

#[cfg(test)]
#[cfg(feature = "gst")]
mod tests {
    use crate::DynThreshold;
    use cu29::prelude::*;
    use cu_gstreamer::CuGstBuffer;
    use cu_sensor_payloads::CuImage;
    use gstreamer::Buffer;
    use std::ops::Deref;

    #[test]
    fn test_dynthreshold_bicolor() -> Result<(), Box<dyn std::error::Error>> {
        let width = 4;
        let height = 4;
        let block_radius = 2;
        gstreamer::init().unwrap();

        let mut config = ComponentConfig::default();
        config.set("width", width as u32);
        config.set("height", height as u32);
        config.set("block_radius", block_radius as u32);

        let mut dynthresh = DynThreshold::new(Some(&config))?;

        let input_data = vec![
            128, 128, 130, 130, // L1
            128, 128, 130, 130, // L2
            128, 128, 130, 130, // L3
            128, 128, 130, 130, // L4
        ];

        // Create a new GStreamer buffer and fill it with input data
        let gstreamer_buffer = Buffer::from_mut_slice(input_data.clone());
        let cu_gst_buffer = CuGstBuffer(gstreamer_buffer);
        let input_msg = CuMsg::new(Some(cu_gst_buffer));
        let mut output: <DynThreshold as CuTask>::Output<'_> = CuMsg::<CuImage<Vec<u8>>>::default();

        let clock = cu29::clock::RobotClock::new();
        let result = dynthresh.process(&clock, &input_msg, &mut output);
        assert!(result.is_ok());

        let output_image = output.payload().unwrap();
        let hold = output_image.buffer_handle.lock().unwrap();
        let output_data = hold.deref().deref();

        let expected_output = vec![
            0, 0, 255, 255, // L1
            0, 0, 255, 255, // L2
            0, 0, 255, 255, // L3
            0, 0, 255, 255, // L4
        ];

        assert_eq!(output_data, expected_output);
        Ok(())
    }
}<|MERGE_RESOLUTION|>--- conflicted
+++ resolved
@@ -144,19 +144,18 @@
 
     fn process(
         &mut self,
-<<<<<<< HEAD
-        clock: &RobotClock,
-        input: Self::Input,
-        output: Self::Output,
-=======
+
         _clock: &RobotClock,
         input: &Self::Input<'_>,
         output: &mut Self::Output<'_>,
->>>>>>> e908aa1a
     ) -> CuResult<()> {
         self.process_counter += 1;
         if self.process_counter % 300 == 0 {
-            info!("DYN_THRESHOLD_LATENCY: counter: {}, clock.now(): {} us", self.process_counter, clock.now().as_nanos() /1000);
+            info!(
+                "DYN_THRESHOLD_LATENCY: counter: {}, clock.now(): {} us",
+                self.process_counter,
+                clock.now().as_nanos() / 1000
+            );
         }
         if input.payload().is_none() {
             debug!("DynThreshold: No payload in input message, skipping.");
